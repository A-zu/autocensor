import os
import time
import shutil
import logging
import zipfile
import tempfile
from typing import Dict, List, Tuple
from pathlib import Path
from collections import defaultdict

import cv2
import torch
import numpy as np
from ultralytics import YOLOE
from ultralytics.data.utils import VID_FORMATS
from ultralytics.engine.results import Results

logger = logging.getLogger(__name__)

YOLO_BATCH_SIZE = os.getenv("YOLO_BATCH_SIZE", "16")


class VideoWriterContext:
    def __init__(self, path, fourcc, fps, size):
        self.path = path
        self.fourcc = fourcc
        self.fps = fps
        self.size = size
        self.cap = None

    def __enter__(self):
        self.writer = cv2.VideoWriter(str(self.path), self.fourcc, self.fps, self.size)
        return self.writer

    def __exit__(self, exc_type, exc_val, exc_tb):
        if self.writer is not None:
            self.writer.release()


class VideoCaptureContext:
    def __init__(self, path):
        self.path = path
        self.cap = None

    def __enter__(self):
        self.cap = cv2.VideoCapture(str(self.path))
        return self.cap

    def __exit__(self, exc_type, exc_val, exc_tb):
        if self.cap is not None:
            self.cap.release()


class FrameTimeLogger:
    def __init__(self, label: str, count: int = None):
        self.label = label
        self.count = count

    def set_count(self, count: int):
        self.count = count

    def __enter__(self):
        self.start = time.perf_counter()
        return self

    def __exit__(self, exc_type, exc_val, exc_tb):
        duration = time.perf_counter() - self.start
        if self.count:
            avg = duration / self.count
            fps = self.count / duration
            logger.info(
                f"{self.label:<20} — {self.count:>4} frames in {duration:>5.2f}s "
                f"(avg: {avg:.4f}s, {fps:.2f} FPS)"
            )
        else:
            logger.info(f"{self.label} took {duration:.2f}s")


def get_kernel(
    image: np.ndarray, *, coefficient: float, max_fraction: float = 0.05
) -> tuple[int, int]:
    """
    Compute an odd-sized Gaussian kernel based on image size.

    Args:
        image: HxWxC array.
        coefficient: [0.0-1.0] fraction of `max_fraction` of min(H, W).
        max_fraction: maximum fraction of the smaller image dimension.

    Returns:
        A tuple (k, k) where k is odd and ~ coefficient*max_fraction*min(H,W).
    """
    # clamp coefficient
    coefficient = max(0.0, min(1.0, coefficient))

    h, w = image.shape[:2]
    base = min(h, w)
    # force odd with bitwise OR 1
    k = int(base * max_fraction * coefficient) | 1
    return (k, k)


def blur_image_copy(
    image: np.ndarray, *, coefficient: float = 0.5, max_fraction: float = 0.05
) -> np.ndarray:
    """
    Return a fully blurred copy of `image`, with blur scaled
    by `coefficient` at a working height of 1080 px.

    Args:
        image: BGR numpy array.
        coefficient: [0.0-1.0] controls blur strength.
        max_fraction: maximum blur kernel relative to image size.

    Returns:
        A new numpy array, same shape as `image`, blurred.
    """
    # remember original
    h, w = image.shape[:2]

    # scale to height=1080 (preserve aspect)
    target_h = 640
    new_w = int(w / h * target_h)
    resized = cv2.resize(image, (new_w, target_h))

    # blur & back-resize
    kernel = get_kernel(resized, coefficient=coefficient, max_fraction=max_fraction)
    blurred = cv2.GaussianBlur(resized, kernel, 0)
    return cv2.resize(blurred, (w, h))


def blur_mask(mask: torch.Tensor, image: np.ndarray, blurred_image: np.ndarray) -> None:
    """
    In-place blend `blurred_image` into `image` where `mask` is True.

    Args:
        mask: 2D tensor (H, W) of booleans or floats.
        image: original image to modify.
        blurred_image: fully blurred version (same shape as image).

    Side-Effects:
        Writes into `image` where mask==255.
    """
    # binary 0/255
    mask_np = (mask.cpu().numpy().astype(np.uint8)) * 255

    # expand to 3 channels
    mask_3ch = cv2.merge([mask_np] * 3)

    # in-place blend
    image[mask_3ch == 255] = blurred_image[mask_3ch == 255]


def process_results(
    results: List[Results], *, coefficient: float = 0.5, max_fraction: float = 0.05
) -> Tuple[Dict[Path, np.ndarray], Dict[Path, List[np.ndarray]]]:
    """
    Process YOLO model prediction results to blur masked regions in each image.

    Args:
        results: List of YOLO `Results` objects.
        coefficient: Strength of blur to apply [0.0–1.0].
        max_fraction: Maximum blur kernel size as a fraction of image size.

    Returns:
        A tuple of:
            - Dictionary mapping image paths to processed image arrays.
            - Dictionary mapping video paths to lists of processed frame arrays.
    """
    images = {}
    videos = defaultdict(list)

    for result in results:
        image = result.orig_img.copy()

        if result.masks:
            try:
                blurred_image = blur_image_copy(
                    image, coefficient=coefficient, max_fraction=max_fraction
                )
                combined_mask = torch.any(result.masks.data > 0.5, dim=0)
                blur_mask(combined_mask, image, blurred_image)

            except Exception:
                logger.exception("Error during mask processing and blurring")

        path = Path(result.path)

        if path.suffix[1:].lower() in VID_FORMATS:
            videos[path].append(image)
        else:
            images[path] = image

    return images, videos


def save_images(
    images: Dict[Path, np.ndarray], root_dir: Path, output_dir: Path
) -> None:
    """
    Save processed images to disk, preserving relative paths.

    Args:
        images: Dictionary mapping input paths to image arrays.
        root_dir: Root of original input directory structure.
        output_dir: Destination directory to save processed images.
    """
    for image_path, image in images.items():
        if image is None:
            logger.warning(f"No frame to write for image: {image_path=}")
            continue

        rel = image_path.relative_to(root_dir)
        dest = output_dir / rel.with_suffix(".jpg")
        dest.parent.mkdir(parents=True, exist_ok=True)

        # save as JPEG at quality=90
        cv2.imwrite(str(dest), image, [cv2.IMWRITE_JPEG_QUALITY, 90])
        logger.debug(f"Saved image: {dest=}")


def save_videos(
    videos: Dict[Path, List[np.ndarray]], root_dir: Path, output_dir: Path
) -> None:
    """
    Save processed video frames to disk as MP4 files.

    Args:
        videos: Dictionary mapping video paths to lists of frame arrays.
        root_dir: Root of original input directory structure.
        output_dir: Destination directory to save processed videos.
    """
    for video_path, frames in videos.items():
        if frames is None:
            logger.warning(f"No frames to write for video: {video_path=}")
            continue

        if any(frame.shape != frames[0].shape for frame in frames):
            logger.error(f"Inconsistent frame shapes in video: {video_path=}")
            continue

        rel = video_path.relative_to(root_dir)
        dest = output_dir / rel.with_suffix(".mp4")
        dest.parent.mkdir(parents=True, exist_ok=True)

        with VideoCaptureContext(video_path) as cap:
            fps = cap.get(cv2.CAP_PROP_FPS)

        if not fps or fps < 1:
            fps = 30.0
            logger.warning(f"Invalid FPS from {video_path=}, defaulting to 30.0")

        h, w = frames[0].shape[:2]
        logger.debug(
            f"Preparing to write video: {dest} ({len(frames)} frames @ {fps:.2f} FPS)"
        )

        try:
            fourcc = cv2.VideoWriter_fourcc(*"mp4v")
            with VideoWriterContext(dest, fourcc, fps, (w, h)) as writer:
                start = time.perf_counter()

                for frame in frames:
                    writer.write(frame)

                elapsed = time.perf_counter() - start
                logger.debug(
                    f"Saved video: {dest} ({len(frames)} frames @ {fps:.2f} FPS) in {elapsed:.2f}s"
                )

        except Exception:
            logger.exception(f"Failed to write video {dest}")


def process_images(
    model: YOLOE,
    input_dir: Path,
    output_dir: Path,
    blur_intensity: float,
    verbose: bool = True,
) -> int:
    """
    End-to-end image and video processing for a given directory.

    This function:
      - Runs detection on all frames.
      - Applies blur to masked regions.
      - Saves processed images and video outputs.

    Args:
        model: YOLOE model used for prediction.
        input_dir: Folder with images/videos to process.
        output_dir: Folder to write processed files.
        blur_intensity: Blur strength passed to blurring function.
        verbose: Whether to print model.predict logs.

    Returns:
        Total number of frames processed.
    """
    with FrameTimeLogger("Processing") as timer:
        try:
            results = model.predict(
                input_dir,
                verbose=verbose,
                batch=int(YOLO_BATCH_SIZE),
                retina_masks=True,
                stream=True,
                show_labels=False,
                show_conf=False,
                show_boxes=False,
            )
            images, videos = process_results(results, coefficient=blur_intensity)
            total_frames = len(images) + sum(len(frames) for frames in videos.values())
            timer.set_count(total_frames)

        except FileNotFoundError as e:
            logger.debug(str(e))
            return

    if images:
        with FrameTimeLogger("Saving images", len(images)):
            save_images(images, input_dir, output_dir)

    if videos:
        with FrameTimeLogger("Saving videos", total_frames - len(images)):
            save_videos(videos, input_dir, output_dir)

    return total_frames


def process_directory(
    input_dir: Path,
    output_dir: Path,
    selected_items: List[str],
    blur_intensity: float,
    model_name: str,
) -> None:
    """
    Top-level image processing: sets up the YOLOE model and
    calls `process_images` for each subfolder.

    Args:
        input_dir: folder with extracted images.
        output_dir: folder to receive processed subfolders.
        selected_items: items for class selection.
    """
    model = YOLOE(model_name)
    classes = selected_items
    model.set_classes(classes, model.get_text_pe(classes))

    with FrameTimeLogger(f"Processing directory — '{input_dir.name}'") as timer:
        total_frames = process_images(model, input_dir, output_dir, blur_intensity)
        timer.set_count(total_frames)

    for subdir in input_dir.rglob("*"):
        if not subdir.is_dir():
            continue

        rel = subdir.relative_to(input_dir)
        out = output_dir / rel
        out.mkdir(parents=True, exist_ok=True)

        with FrameTimeLogger(f"Processing directory — '{subdir.name}'") as timer:
            total_frames = process_images(model, subdir, out, blur_intensity)
            timer.set_count(total_frames)


def extract_zip(uploaded_file_path: Path, temp_dir_path: Path) -> None:
    """
    Unzip `uploaded_file_path` into `temp_dir_path`.
    """
    with zipfile.ZipFile(uploaded_file_path, "r") as z:
        z.extractall(temp_dir_path)


def create_processed_zip(processed_file_path: Path, temp_dir_path: Path) -> None:
    """
    Zip all files under `temp_dir_path` into `processed_file_path`,
    preserving folder structure.
    """
    with zipfile.ZipFile(processed_file_path, "w", zipfile.ZIP_DEFLATED) as z:
        for file in temp_dir_path.rglob("*"):
            if file.is_file():
                z.write(file, arcname=file.relative_to(temp_dir_path))


def process_file(
    uploaded_file_path: Path,
    output_dir: Path,
    selected_items: List[str],
    blur_intensity: float,
    model_name: str,
) -> Path:
    """
    Handles processing of an uploaded file (image, video, or ZIP archive).

    Behavior:
    - If the uploaded file is a ZIP archive:
        1. Extracts contents into a temporary "original" folder.
        2. Processes each file, applying blur to selected items.
        3. Saves processed outputs into a temporary "processed" folder.
        4. Re-archives the processed files into a ZIP saved at `output_dir`.

    - If the uploaded file is a single image or video:
        1. Moves the file to a temporary "original" folder.
        2. Processes the file, applying blur to selected items.
        3. Saves the result as a .jpg or .mp4 file in `output_dir`.

    Returns:
        Path to the final processed file (ZIP, JPG, or MP4).
    """
    output_path = output_dir / uploaded_file_path.name

    try:
        with tempfile.TemporaryDirectory() as tmp:
            tmp_path = Path(tmp)
            orig = tmp_path / "original"
            proc = tmp_path / "processed"
            orig.mkdir()
            proc.mkdir()

            if uploaded_file_path.suffix != ".zip":
                suffix = uploaded_file_path.suffix[1:].lower()
                if suffix in VID_FORMATS:
                    output_path = output_path.with_suffix(".mp4")
                else:
                    output_path = output_path.with_suffix(".jpg")

                uploaded_file_path.rename(orig / uploaded_file_path.name)
                process_directory(
                    orig, output_dir, selected_items, blur_intensity, model_name
                )
            else:
                extract_zip(uploaded_file_path, orig)
                uploaded_file_path.unlink()
                process_directory(
                    orig, proc, selected_items, blur_intensity, model_name
                )
                create_processed_zip(output_path, proc)

<<<<<<< HEAD
            shutil.copy2(uploaded_file_path, orig / uploaded_file_path.name)
            process_directory(
                orig, output_dir, selected_items, blur_intensity, model_name
            )
        else:
            extract_zip(uploaded_file_path, orig)
            process_directory(orig, proc, selected_items, blur_intensity, model_name)
            create_processed_zip(output_path, proc)
=======
    finally:
        torch.cuda.empty_cache()
>>>>>>> cfee26d7

    return output_path<|MERGE_RESOLUTION|>--- conflicted
+++ resolved
@@ -426,30 +426,19 @@
                 else:
                     output_path = output_path.with_suffix(".jpg")
 
-                uploaded_file_path.rename(orig / uploaded_file_path.name)
+                shutil.copy2(uploaded_file_path, orig / uploaded_file_path.name)
                 process_directory(
                     orig, output_dir, selected_items, blur_intensity, model_name
                 )
+
             else:
                 extract_zip(uploaded_file_path, orig)
-                uploaded_file_path.unlink()
                 process_directory(
                     orig, proc, selected_items, blur_intensity, model_name
                 )
                 create_processed_zip(output_path, proc)
 
-<<<<<<< HEAD
-            shutil.copy2(uploaded_file_path, orig / uploaded_file_path.name)
-            process_directory(
-                orig, output_dir, selected_items, blur_intensity, model_name
-            )
-        else:
-            extract_zip(uploaded_file_path, orig)
-            process_directory(orig, proc, selected_items, blur_intensity, model_name)
-            create_processed_zip(output_path, proc)
-=======
     finally:
         torch.cuda.empty_cache()
->>>>>>> cfee26d7
 
     return output_path